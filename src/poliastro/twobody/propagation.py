"""The following script holds the different high level functions for the
different propagators available at poliastro:

+-------------+------------+-----------------+-----------------+
|  Propagator | Elliptical |    Parabolic    |    Hyperbolic   |
+-------------+------------+-----------------+-----------------+
|  farnocchia |      ✓     |        ✓        |        ✓        |
+-------------+------------+-----------------+-----------------+
|   vallado   |      ✓     |        ✓        |        ✓        |
+-------------+------------+-----------------+-----------------+
|   mikkola   |      ✓     | NOT IMPLEMENTED |        ✓        |
+-------------+------------+-----------------+-----------------+
|   markley   |      ✓     |        x        |        x        |
+-------------+------------+-----------------+-----------------+
|   pimienta  |      ✓     |        ✓        | NOT IMPLEMENTED |
+-------------+------------+-----------------+-----------------+
|   gooding   |      ✓     | NOT IMPLEMENTED | NOT IMPLEMENTED |
+-------------+------------+-----------------+-----------------+
|    danby    |      ✓     |        x        |        ✓        |
+-------------+------------+-----------------+-----------------+
|    cowell   |      ✓     |        ✓        |        ✓        |
+-------------+------------+-----------------+-----------------+

"""
import functools

import numpy as np
from astropy import units as u
from astropy.coordinates import CartesianDifferential, CartesianRepresentation
from scipy.integrate import DOP853, solve_ivp

from poliastro.core.propagation import (
    danby as danby_fast,
    farnocchia as farnocchia_fast,
    func_twobody,
    gooding as gooding_fast,
    markley as markley_fast,
    mikkola as mikkola_fast,
    pimienta as pimienta_fast,
    vallado as vallado_fast,
)


def cowell(k, r, v, tofs, rtol=1e-11, *, ad=None, **ad_kwargs):
    """Propagates orbit using Cowell's formulation.

    Parameters
    ----------
    k : ~astropy.units.Quantity
        Standard gravitational parameter of the attractor.
    r : ~astropy.units.Quantity
        Position vector.
    v : ~astropy.units.Quantity
        Velocity vector.
    tofs : ~astropy.units.Quantity
        Array of times to propagate.
    rtol : float, optional
        Maximum relative error permitted, default to 1e-10.
    ad : function(t0, u, k), optional
         Non Keplerian acceleration (km/s2), default to None.

    Returns
    -------
    rr : ~astropy.units.Quantity
        Propagated position vectors.
    vv : ~astropy.units.Quantity
        Propagated velocity vectors.

    Raises
    ------
    RuntimeError
        If the algorithm didn't converge.

    Note
    -----
    This method uses a Dormand & Prince method of order 8(5,3) available
    in the :py:class:`poliastro.integrators` module. If multiple tofs
    are provided, the method propagates to the maximum value and
    calculates the other values via dense output

    """
    k = k.to(u.km ** 3 / u.s ** 2).value
    x, y, z = r.to(u.km).value
    vx, vy, vz = v.to(u.km / u.s).value
    tofs = tofs.to(u.s).value

    u0 = np.array([x, y, z, vx, vy, vz])

    # Set the non Keplerian acceleration
    if ad is None:

        def ad(t0, u_, k_):
            return 0, 0, 0

    f_with_ad = functools.partial(func_twobody, k=k, ad=ad, ad_kwargs=ad_kwargs)

    result = solve_ivp(
        f_with_ad,
        (0, max(tofs)),
        u0,
        rtol=rtol,
        atol=1e-12,
        method=DOP853,
        dense_output=True,
    )
    if not result.success:
        raise RuntimeError("Integration failed")

    rrs = []
    vvs = []
    for i in range(len(tofs)):
        y = result.sol(tofs[i])
        rrs.append(y[:3])
        vvs.append(y[3:])

    return rrs * u.km, vvs * u.km / u.s


def farnocchia(k, r, v, tofs, **kwargs):
    """Propagates orbit.

    Parameters
    ----------
    k : ~astropy.units.Quantity
        Standard gravitational parameter of the attractor.
    r : ~astropy.units.Quantity
        Position vector.
    v : ~astropy.units.Quantity
        Velocity vector.
    tofs : ~astropy.units.Quantity
        Array of times to propagate.

    Returns
    -------
    rr : ~astropy.units.Quantity
        Propagated position vectors.
    vv : ~astropy.units.Quantity
        Propagated velocity vectors.

    """
    k = k.to(u.km ** 3 / u.s ** 2).value
    r0 = r.to(u.km).value
    v0 = v.to(u.km / u.s).value
    tofs = tofs.to(u.s).value

    results = [farnocchia_fast(k, r0, v0, tof) for tof in tofs]
    # TODO: Rewrite to avoid iterating twice
    return (
        [result[0] for result in results] * u.km,
        [result[1] for result in results] * u.km / u.s,
    )


def vallado(k, r, v, tofs, numiter=350, **kwargs):
    """Propagates Keplerian orbit.

    Parameters
    ----------
    k : ~astropy.units.Quantity
        Standard gravitational parameter of the attractor.
    r : ~astropy.units.Quantity
        Position vector.
    v : ~astropy.units.Quantity
        Velocity vector.
    tofs : ~astropy.units.Quantity
        Array of times to propagate.
    numiter : int, optional
        Maximum number of iterations, default to 35.

    Returns
    -------
    rr : ~astropy.units.Quantity
        Propagated position vectors.
    vv : ~astropy.units.Quantity
        Propagated velocity vectors.

    Raises
    ------
    RuntimeError
        If the algorithm didn't converge.

    Note
    -----
    This algorithm is based on Vallado implementation, and does basic Newton
    iteration on the Kepler equation written using universal variables. Battin
    claims his algorithm uses the same amount of memory but is between 40 %
    and 85 % faster.

    """
    k = k.to(u.km ** 3 / u.s ** 2).value
    r0 = r.to(u.km).value
    v0 = v.to(u.km / u.s).value
    tofs = tofs.to(u.s).value

    results = [_kepler(k, r0, v0, tof, numiter=numiter) for tof in tofs]
    # TODO: Rewrite to avoid iterating twice
    return (
        [result[0] for result in results] * u.km,
        [result[1] for result in results] * u.km / u.s,
    )


def _kepler(k, r0, v0, tof, *, numiter):
    # Compute Lagrange coefficients
    f, g, fdot, gdot = vallado_fast(k, r0, v0, tof, numiter)

    assert np.abs(f * gdot - fdot * g - 1) < 1e-5  # Fixed tolerance

    # Return position and velocity vectors
    r = f * r0 + g * v0
    v = fdot * r0 + gdot * v0

    return r, v


def mikkola(k, r, v, tofs, rtol=None):
    """ Solves Kepler Equation by a cubic approximation. This method is valid
    no mater the orbit's nature.

    Parameters
    ----------
    k : ~astropy.units.Quantity
        Standard gravitational parameter of the attractor.
    r : ~astropy.units.Quantity
        Position vector.
    v : ~astropy.units.Quantity
        Velocity vector.
    tofs : ~astropy.units.Quantity
        Array of times to propagate.
    rtol: float
        This method does not require of tolerance since it is non iterative.

    Returns
    -------
    rr : ~astropy.units.Quantity
        Propagated position vectors.
    vv : ~astropy.units.Quantity

    Note
    ----
    This method was derived by Seppo Mikola in his paper *A Cubic Approximation
    For Kepler's Equation* with DOI: https://doi.org/10.1007/BF01235850
    """

    k = k.to(u.m ** 3 / u.s ** 2).value
    r0 = r.to(u.m).value
    v0 = v.to(u.m / u.s).value
    tofs = tofs.to(u.s).value

    results = [mikkola_fast(k, r0, v0, tof) for tof in tofs]
    return (
        [result[0] for result in results] * u.m,
        [result[1] for result in results] * u.m / u.s,
    )


def markley(k, r, v, tofs, rtol=None):
    """ Elliptical Kepler Equation solver based on a fifth-order
    refinement of the solution of a cubic equation.

    Parameters
    ----------
    k : ~astropy.units.Quantity
        Standard gravitational parameter of the attractor.
    r : ~astropy.units.Quantity
        Position vector.
    v : ~astropy.units.Quantity
        Velocity vector.
    tofs : ~astropy.units.Quantity
        Array of times to propagate.
    rtol: float
        This method does not require of tolerance since it is non iterative.

    Returns
    -------
    rr : ~astropy.units.Quantity
        Propagated position vectors.
    vv : ~astropy.units.Quantity
        Propagated velocity vectors.

    Note
    ----
    This method was originally presented by Markley in his paper *Kepler Equation Solver*
    with DOI: https://doi.org/10.1007/BF00691917
    """

    k = k.to(u.m ** 3 / u.s ** 2).value
    r0 = r.to(u.m).value
    v0 = v.to(u.m / u.s).value
    tofs = tofs.to(u.s).value

    results = [markley_fast(k, r0, v0, tof) for tof in tofs]
    return (
        [result[0] for result in results] * u.m,
        [result[1] for result in results] * u.m / u.s,
    )


def pimienta(k, r, v, tofs, rtol=None):
    """ Kepler solver for both elliptic and parabolic orbits based on a 15th
    order polynomial with accuracies around 10e-5 for elliptic case and 10e-13
    in the hyperbolic regime.

    Parameters
    ----------
    k : ~astropy.units.Quantity
        Standard gravitational parameter of the attractor.
    r : ~astropy.units.Quantity
        Position vector.
    v : ~astropy.units.Quantity
        Velocity vector.
    tofs : ~astropy.units.Quantity
        Array of times to propagate.
    rtol: float
        This method does not require of tolerance since it is non iterative.

    Returns
    -------
    rr : ~astropy.units.Quantity
        Propagated position vectors.
    vv : ~astropy.units.Quantity
        Propagated velocity vectors.

    Note
    ----
    This algorithm was developed by Pimienta-Peñalver and John L. Crassidis in
    their paper *Accurate Kepler Equation solver without trascendental function
    evaluations*. Original paper is on Buffalo's UBIR repository: http://hdl.handle.net/10477/50522
    """

    k = k.to(u.m ** 3 / u.s ** 2).value
    r0 = r.to(u.m).value
    v0 = v.to(u.m / u.s).value
    tofs = tofs.to(u.s).value

    results = [pimienta_fast(k, r0, v0, tof) for tof in tofs]
    return (
        [result[0] for result in results] * u.m,
        [result[1] for result in results] * u.m / u.s,
    )


def gooding(k, r, v, tofs, numiter=150, rtol=1e-8):
    """ Solves the Elliptic Kepler Equation with a cubic convergence and
    accuracy better than 10e-12 rad is normally achieved. It is not valid for
    eccentricities equal or greater than 1.0.

    Parameters
    ----------
    k : ~astropy.units.Quantity
        Standard gravitational parameter of the attractor.
    r : ~astropy.units.Quantity
        Position vector.
    v : ~astropy.units.Quantity
        Velocity vector.
    tofs : ~astropy.units.Quantity
        Array of times to propagate.
    rtol: float
        This method does not require of tolerance since it is non iterative.

    Returns
    -------
    rr : ~astropy.units.Quantity
        Propagated position vectors.
    vv : ~astropy.units.Quantity

    Note
    ----
    This method was developed by Gooding and Odell in their paper *The
    hyperbolic Kepler equation (and the elliptic equation revisited)* with
    DOI: https://doi.org/10.1007/BF01235540
    """

    k = k.to(u.m ** 3 / u.s ** 2).value
    r0 = r.to(u.m).value
    v0 = v.to(u.m / u.s).value
    tofs = tofs.to(u.s).value

    results = [gooding_fast(k, r0, v0, tof, numiter=numiter, rtol=rtol) for tof in tofs]
    return (
        [result[0] for result in results] * u.m,
        [result[1] for result in results] * u.m / u.s,
    )


def danby(k, r, v, tofs, rtol=1e-8):
    """ Kepler solver for both elliptic and parabolic orbits based on Danby's
    algorithm.

    Parameters
    ----------
    k : ~astropy.units.Quantity
        Standard gravitational parameter of the attractor.
    r : ~astropy.units.Quantity
        Position vector.
    v : ~astropy.units.Quantity
        Velocity vector.
    tofs : ~astropy.units.Quantity
        Array of times to propagate.
    rtol: float
        Relative error for accuracy of the method.

    Returns
    -------
    rr : ~astropy.units.Quantity
        Propagated position vectors.
    vv : ~astropy.units.Quantity
        Propagated velocity vectors.

    Note
    ----
    This algorithm was developed by Danby in his paper *The solution of Kepler
    Equation* with DOI: https://doi.org/10.1007/BF01686811
    """

    k = k.to(u.m ** 3 / u.s ** 2).value
    r0 = r.to(u.m).value
    v0 = v.to(u.m / u.s).value
    tofs = tofs.to(u.s).value

    results = [danby_fast(k, r0, v0, tof) for tof in tofs]
    return (
        [result[0] for result in results] * u.m,
        [result[1] for result in results] * u.m / u.s,
    )


def propagate(orbit, time_of_flight, *, method=farnocchia, rtol=1e-10, **kwargs):
    """Propagate an orbit some time and return the result.

    Parameters
    ----------
    orbit : ~poliastro.twobody.Orbit
        Orbit object to propagate.
    time_of_flight : ~astropy.time.TimeDelta
        Time of propagation.
    method : callable, optional
        Propagation method, default to farnocchia.
    rtol : float, optional
        Relative tolerance, default to 1e-10.

    Returns
    -------
    astropy.coordinates.CartesianRepresentation
        Propagation coordinates.

    """
<<<<<<< HEAD
=======

    # Check if propagator fulfills orbit requirements
    if orbit.ecc < 1.0 and method not in ELLIPTIC_PROPAGATORS:
        raise ValueError(
            "Can not use an parabolic/hyperbolic propagator for elliptical orbits."
        )
    elif orbit.ecc == 1.0 and method not in PARABOLIC_PROPAGATORS:
        raise ValueError(
            "Can not use an elliptic/hyperbolic propagator for parabolic orbits."
        )
    elif orbit.ecc > 1.0 and method not in HYPERBOLIC_PROPAGATORS:
        raise ValueError(
            "Can not use an elliptic/parabolic propagator for hyperbolic orbits."
        )
    else:
        pass

    # Use the highest precision we can afford
    # np.atleast_1d does not work directly on TimeDelta objects
    jd1 = np.atleast_1d(time_of_flight.jd1)
    jd2 = np.atleast_1d(time_of_flight.jd2)
    time_of_flight = time.TimeDelta(jd1, jd2, format="jd", scale=time_of_flight.scale)
>>>>>>> 3335042f

    rr, vv = method(
        orbit.attractor.k, orbit.r, orbit.v, time_of_flight.to(u.s), rtol=rtol, **kwargs
    )

    # TODO: Turn these into unit tests
    assert rr.ndim == 2
    assert vv.ndim == 2

    cartesian = CartesianRepresentation(
        rr, differentials=CartesianDifferential(vv, xyz_axis=1), xyz_axis=1
    )

    return cartesian


ELLIPTIC_PROPAGATORS = [
    farnocchia,
    vallado,
    mikkola,
    markley,
    pimienta,
    gooding,
    danby,
    cowell,
]
PARABOLIC_PROPAGATORS = [farnocchia, vallado, mikkola, pimienta, gooding, cowell]
HYPERBOLIC_PROPAGATORS = [
    farnocchia,
    vallado,
    mikkola,
    pimienta,
    gooding,
    danby,
    cowell,
]
ALL_PROPAGATORS = list(
    set(ELLIPTIC_PROPAGATORS) & set(PARABOLIC_PROPAGATORS) & set(HYPERBOLIC_PROPAGATORS)
)<|MERGE_RESOLUTION|>--- conflicted
+++ resolved
@@ -445,8 +445,7 @@
         Propagation coordinates.
 
     """
-<<<<<<< HEAD
-=======
+
 
     # Check if propagator fulfills orbit requirements
     if orbit.ecc < 1.0 and method not in ELLIPTIC_PROPAGATORS:
@@ -469,7 +468,6 @@
     jd1 = np.atleast_1d(time_of_flight.jd1)
     jd2 = np.atleast_1d(time_of_flight.jd2)
     time_of_flight = time.TimeDelta(jd1, jd2, format="jd", scale=time_of_flight.scale)
->>>>>>> 3335042f
 
     rr, vv = method(
         orbit.attractor.k, orbit.r, orbit.v, time_of_flight.to(u.s), rtol=rtol, **kwargs
